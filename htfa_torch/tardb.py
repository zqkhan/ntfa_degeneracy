"""Utilities for topographic factor analysis"""

__author__ = ('Jan-Willem van de Meent',
              'Eli Sennesh',
              'Zulqarnain Khan')
__email__ = ('j.vandemeent@northeastern.edu',
             'sennesh.e@husky.neu.edu',
             'khan.zu@husky.neu.edu')
import torch
import torch.utils.data
import webdataset as wds
from ordered_set import OrderedSet
from . import utils

def unique_properties(key_func, data):
    results = []
    result_set = set()

    for rec in data:
        prop = key_func(rec)
        if prop.__hash__:
            prop_ = prop
        else:
            prop_ = str(prop)
        if prop_ not in result_set:
            results.append(prop)
            result_set.add(prop_)

    return results

def _collation_fn(samples):
    result = {'__key__': [], 'activations': [], 't': [], 'block': []}
    for sample in samples:
        for k, v in sample.items():
            result[k].append(v)

    result['activations'] = torch.stack(result['activations'], dim=0)
    result['t'] = torch.tensor(result['t'], dtype=torch.long)
    result['block'] = torch.tensor(result['block'], dtype=torch.long)

    return result

class FmriTarDataset:
    """
    A class used to contain a Fmri Tar Dataset

    ...

    Attributes
    ----------
    voxel_locations : numpy array
        the locations of the voxels in real space
    blocks : list of FMriActivationBlock
        a series of FMriActivationBlocks comprising the dataset

    Methods
    -------
    data(batch_size=None, selector=None)
        TODO
    inference_filter(TODO)
        TODO
    """

    def __init__(self, path, verbose_caching=False):
        self._verbose_caching = verbose_caching

        self._metadata = torch.load(path + '.meta')
        self._path = path
        self._num_times = self._metadata['num_times']

        self._dataset = wds.WebDataset(path)
        self._dataset.length=self._num_times
        self._dataset = self._dataset.decode().rename(
            activations='pth', t='time.index', block='block.id',
            __key__='__key__'
        )
        self._dataset = self._dataset.map_dict(
            activations=lambda acts: acts.to_dense()
        )
        self.voxel_locations = self._metadata['voxel_locations']

        self._blocks = {}
        for block in self._metadata['blocks']:
            self._blocks[block['block']] = {
                'id': block['block'],
                'indices': [],
                'individual_differences': block['individual_differences'],
                'run': block['run'],
                'subject': block['subject'],
                'task': block['task'],
                'template': block['template'],
                'times': []
            }
        for (k, tr) in enumerate(self._dataset):
            self.blocks[tr['block']]['indices'].append(k)
            self.blocks[tr['block']]['times'].append(tr['t'])

    @property
    def blocks(self):
        return self._blocks

    def data(self, batch_size=None, selector=None):
        result = self._dataset
        result_len = len(result)
        if selector:
            selected_len = 0
            for tr in result:
                if selector(tr):
                    selected_len += 1

            result_len = selected_len
            result = result.select(selector)
        if batch_size:
            result = result.batched(batch_size, _collation_fn)
        db_path = self._path + '_' + str(hash(selector)) + '.db'
        return result.compose(wds.DBCache, db_path, result_len,
                              verbose=self._verbose_caching)

    def __getitem__(self, b):
        block = self.blocks[b]
        data = self._dataset.slice(block['indices'][0], block['indices'][-1] + 1)
        return _collation_fn(data)

    def inference_filter(self, training=True, held_out_subjects=set(),
                         held_out_tasks=set()):
        subjects = OrderedSet([s for s in self.subjects()
                               if s not in held_out_subjects])
        tasks = OrderedSet([t for t in self.tasks() if t not in held_out_tasks])
        diagonals = frozenset(utils.striping_diagonal_indices(len(subjects),
                                                              len(tasks)))
        def result(b):
            if 'block' in b:
                subject = self._blocks[b['block']]['subject']
                task = self._blocks[b['block']]['task']
            else:
                subject, task = b['subject'], b['task']

            subject_index = subjects.index(subject)
            task_index = tasks.index(task)
            return ((subject_index, task_index) in diagonals) == (not training)

        return result
    
    def inference_filter_blocks(self, training=True, exclude_blocks=list()):
        #param exclude_blocks: list of blocks you want to exclude from training
        def result(b):
            if 'block' in b:
                block_id = self._blocks[b['block']]['id']
            else:
                block_id = b['id']
                
            return (block_id in exclude_blocks) == (not training)
        return result

    def _mean_block(self):
        num_times = max(row['t'] for row in self._dataset) + 1
        mean = torch.zeros(num_times, self.voxel_locations.shape[0])
        for tr in self._dataset:
            mean[tr['t']] += tr['activations']
        return mean / len(self.blocks)

    def mean_block(self, save=False):
<<<<<<< HEAD
        """Takes the average for each block.

        Parameters
        ----------
        save : bool
           Saves the current means to the metadata file.

        """
=======
        """Takes the average for each block."""
>>>>>>> cdb36c2e
        if 'mean_block' in self._metadata:
            return self._metadata['mean_block']

        mean = self._mean_block()
        if save:
            self._metadata['mean_block'] = mean
            torch.save(self._metadata, self._path + '.meta')

        return mean

    def _normalize_activations(self):
        subject_runs = self.subject_runs()
        run_activations = {(subject, run): [] for subject, run in subject_runs}
        for tr in self._dataset:
            subject = self.blocks[tr['block']]['subject']
            run = self.blocks[tr['block']]['run']
            run_activations[(subject, run)].append(tr['activations'])
        for sr, acts in run_activations.items():
            run_activations[sr] = torch.stack(acts, dim=0).flatten()

        normalizers = []
        sufficient_stats = []
        for block in self.blocks.values():
            activations = run_activations[(block['subject'], block['run'])]
            normalizers.append(torch.abs(activations).max())
            sufficient_stats.append((torch.mean(activations, dim=0),
                                     torch.std(activations, dim=0)))

        return normalizers, sufficient_stats

    def normalize_activations(self, save=False):
        if 'normalizer_stats' in self._metadata:
            return self._metadata['normalizer_stats']

        normalizers, sufficient_stats = self._normalize_activations()
        if save:
            self._metadata['normalizer_stats'] = (normalizers, sufficient_stats)
            torch.save(self._metadata, self._path + '.meta')

        return normalizers, sufficient_stats

    def runs(self):
        return unique_properties(lambda b: b['run'], self.blocks.values())

    def subjects(self):
        return unique_properties(lambda b: b['subject'], self.blocks.values())

    def subject_runs(self):
        return unique_properties(lambda b: (b['subject'], b['run']),
                                 self.blocks.values())

    def tasks(self):
        return unique_properties(lambda b: b['task'], self.blocks.values())

    def templates(self):
        return unique_properties(lambda b: b['template'], self.blocks.values())<|MERGE_RESOLUTION|>--- conflicted
+++ resolved
@@ -160,18 +160,7 @@
         return mean / len(self.blocks)
 
     def mean_block(self, save=False):
-<<<<<<< HEAD
-        """Takes the average for each block.
-
-        Parameters
-        ----------
-        save : bool
-           Saves the current means to the metadata file.
-
-        """
-=======
         """Takes the average for each block."""
->>>>>>> cdb36c2e
         if 'mean_block' in self._metadata:
             return self._metadata['mean_block']
 
